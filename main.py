--- conflicted
+++ resolved
@@ -2,16 +2,14 @@
 import sys
 import signal
 import argparse
-<<<<<<< HEAD
-=======
 import logging
->>>>>>> e4f296d3
 
 from config import app_config
 from utils.display_utils import menu_utils, error_utils, theme
 import utils.logging_utils.logging_engine as log
 from device import show_devices, connect_to_device
 from utils.about_app import about_app
+
 
 # ---------- Menu Actions ----------
 
@@ -50,6 +48,7 @@
     """Gracefully handle Ctrl+C interrupts."""
     print("\n\n⚠️  Interrupted by user.")
     log.warning("Application interrupted with Ctrl+C")
+    # Raise to let outer try/except handle clean exit messaging
     raise KeyboardInterrupt
 
 
@@ -57,19 +56,12 @@
 
 def main():
     """Main entry point for the Android Tool CLI."""
-<<<<<<< HEAD
-    parser = argparse.ArgumentParser(add_help=False)
+    parser = argparse.ArgumentParser(description="Android Tool CLI")
     parser.add_argument(
         "--theme",
         choices=theme.available_palettes(),
-        help="Color theme to use",
+        help="Color theme to use (overrides config default)",
     )
-    args, _ = parser.parse_known_args()
-
-    # Set theme from CLI flag or config default
-    theme.set_palette(args.theme or app_config.THEME_PALETTE)
-=======
-    parser = argparse.ArgumentParser(description="Android Tool CLI")
     parser.add_argument(
         "--verbose",
         action="store_true",
@@ -77,9 +69,27 @@
     )
     args = parser.parse_args()
 
+    # Apply theme from flag or config default
+    selected_palette = args.theme or getattr(app_config, "THEME_PALETTE", None)
+    if selected_palette:
+        try:
+            theme.set_palette(selected_palette)
+            log.info(f"Using theme palette: {selected_palette}")
+        except Exception as e:
+            log.warning(f"Failed to set theme '{selected_palette}': {e}")
+
+    # Optional verbose console logging (only if supported by logging engine)
     if args.verbose:
-        log.set_console_level(logging.DEBUG)
->>>>>>> e4f296d3
+        if hasattr(log, "set_console_level"):
+            try:
+                log.set_console_level(logging.DEBUG)
+            except Exception:
+                # Fallback if API expects int or different signature
+                try:
+                    log.set_console_level("DEBUG")  # type: ignore[arg-type]
+                except Exception:
+                    pass
+        log.info("Verbose console logging enabled")
 
     # Trap Ctrl+C
     signal.signal(signal.SIGINT, handle_interrupt)
@@ -96,7 +106,7 @@
         menu_utils.show_menu(
             title=f"{app_config.APP_NAME} v{app_config.APP_VERSION}",
             options=options,
-            exit_label="Exit"
+            exit_label="Exit",
         )
     except KeyboardInterrupt:
         print("\n⚠️  Main menu interrupted. Exiting.\n")
