--- conflicted
+++ resolved
@@ -9,6 +9,7 @@
 class MenuExit(Exception):
     """Signal that the current menu should exit early."""
     pass
+
 
 try:
     from colorama import Fore, Style, init as colorama_init
@@ -94,14 +95,11 @@
     try:
         print(f"\n▶ Running: {label}\n")
         action()
-<<<<<<< HEAD
     except KeyboardInterrupt:
         print("\n⚠️  Action interrupted by user.\n")
         log.warning(f"Action '{label}' interrupted by user")
-=======
     except MenuExit:
         raise
->>>>>>> d89d3402
     except Exception as e:
         error_utils.handle_error(f"Error while running '{label}': {e}", exc=e)
 
