--- conflicted
+++ resolved
@@ -1,56 +1,99 @@
+import re
+import shlex
 import shutil
 from typing import Dict, Optional
+import subprocess
 import utils.logging_utils.logging_engine as log
-import subprocess
+
 
 def _run_local_command(cmd: list[str]) -> Optional[str]:
     try:
         result = subprocess.run(cmd, capture_output=True, text=True, check=True)
         return result.stdout.strip()
     except subprocess.CalledProcessError as e:
-        log.error(f"Command failed: {' '.join(cmd)} :: {e.stderr.strip()}")
+        log.error(f"Command failed: {shlex.join(cmd)} :: {e.stderr.strip()}")
         return None
     except FileNotFoundError:
         log.error(f"Command not found: {cmd[0]}")
         return None
 
+
 def analyze_apk(apk_path: str) -> Dict[str, str]:
+    """
+    Run a lightweight static analysis of an APK using aapt2/aapt badging output.
+
+    Returns a dict of string metadata (e.g., package name, label, versionCode, versionName, permissions).
+    'permissions' is a comma-separated string to preserve the Dict[str, str] annotation.
+    """
     log.info(f"Static analysis requested for APK: {apk_path}")
 
-    if not shutil.which("aapt2"):
-        log.error("aapt2 not found. Install it via scripts/install-aapt2.sh")
-        print("⚠️  aapt2 not found. Run scripts/install-aapt2.sh to enable APK analysis.")
+    # Prefer aapt2, fall back to aapt
+    aapt_bin = shutil.which("aapt2") or shutil.which("aapt")
+    if not aapt_bin:
+        msg = "aapt2/aapt not found. Install it via scripts/install-aapt2.sh"
+        log.error(msg)
+        print(f"⚠️  {msg}")
         return {}
 
-    output = _run_local_command(["aapt2", "dump", "badging", apk_path])
+    output = _run_local_command([aapt_bin, "dump", "badging", apk_path])
     if not output:
         return {}
 
     metadata: Dict[str, str] = {}
-<<<<<<< HEAD
-    permissions = []
-=======
-    permissions: list[str] = []
+    permissions_set: set[str] = set()
 
->>>>>>> 53438fa4
-    for line in output.splitlines():
-        if line.startswith("package:"):
-            for part in line.split():
-                if "=" in part:
-                    k, v = part.split("=", 1)
-                    metadata[k] = v.strip("'")
-        elif line.startswith("application-label:"):
-            metadata["label"] = line.split(":", 1)[1].strip("'")
-        elif line.startswith("uses-permission:"):
-            permissions.append(line.split(":", 1)[1].strip("'"))
-<<<<<<< HEAD
-    if permissions:
-        metadata["permissions"] = ", ".join(permissions)
-    return metadata
-=======
+    # Precompiled regexes for accuracy
+    re_pkg = re.compile(r"^package:\s+(.*)$")
+    re_kv = re.compile(r"(\w+)='([^']*)'")
+    re_label_any = re.compile(r"^application-label(?::|'|-([a-z]{2})(?:-[A-Z]{2})?)?:'([^']*)'")
+    re_perm = re.compile(r"^uses-permission(?:-sdk-?\d*)?:\s*(.*)$")
+    re_perm_name = re.compile(r"name='([^']+)'")
 
-    if permissions:
-        metadata["permissions"] = ", ".join(permissions)
+    for raw_line in output.splitlines():
+        line = raw_line.strip()
 
-    return metadata
->>>>>>> 53438fa4
+        # package line: parse key='value' pairs
+        m_pkg = re_pkg.match(line)
+        if m_pkg:
+            for k, v in re_kv.findall(m_pkg.group(1)):
+                # e.g., name, versionCode, versionName, platformBuildVersionName, etc.
+                metadata[k] = v
+            continue
+
+        # application label (default or locale-specific)
+        m_label = re_label_any.match(line)
+        if m_label:
+            # Group 2 (index 2) is the label; group 1 (index 1) is optional locale
+            label_value = m_label.group(2)
+            # Prefer default label if present, else first locale-specific one
+            if "label" not in metadata:
+                metadata["label"] = label_value
+            continue
+
+        # permissions: extract name='...'
+        m_perm = re_perm.match(line)
+        if m_perm:
+            perm_blob = m_perm.group(1)
+            m_name = re_perm_name.search(perm_blob)
+            if m_name:
+                permissions_set.add(m_name.group(1))
+            else:
+                # Fallback: try to take the quoted segment if present
+                m_any = re_kv.search(perm_blob)
+                if m_any:
+                    permissions_set.add(m_any.group(2))
+            continue
+
+        # sdkVersion / targetSdkVersion convenience
+        if line.startswith("sdkVersion:'"):
+            metadata["sdkVersion"] = line.split(":", 1)[1].strip("'")
+            continue
+        if line.startswith("targetSdkVersion:'"):
+            metadata["targetSdkVersion"] = line.split(":", 1)[1].strip("'")
+            continue
+
+    if permissions_set:
+        # Keep return type stable: comma-separated string
+        metadata["permissions"] = ", ".join(sorted(permissions_set))
+
+    return metadata