--- conflicted
+++ resolved
@@ -9,7 +9,6 @@
 from dataclasses import dataclass
 from pathlib import Path
 from typing import Dict, List, Optional
-from pathlib import Path
 
 import discovery
 from utils.adb_utils.adb_runner import run_adb_command
@@ -29,114 +28,30 @@
     metadata: Dict[str, str]
 
 
-<<<<<<< HEAD
-def _parse_package_listing(output: str) -> Dict[str, str]:
-    """Parse ``pm list packages -f`` output into ``{package: path}`` mapping."""
-    packages: Dict[str, str] = {}
-    for line in output.splitlines():
-        line = line.strip()
-        if not line.startswith("package:"):
-            continue
-        path_pkg = line[len("package:") :]
-        path, _, pkg = path_pkg.partition("=")
-        if pkg:
-            packages[pkg.strip()] = path.strip()
-    return packages
+def find_social_apps(serial: str, apk_csv: str | Path = "apk_list.csv") -> List[SocialApp]:
+    """Identify installed social apps on the device identified by ``serial``.
 
-
-def get_third_party_packages(serial: str, raw_dir: Path | None = None) -> Dict[str, str]:
-    """Return mapping of installed third-party packages to their APK path.
-
-    If ``raw_dir`` is provided, the raw command output is written to
-    ``raw_dir / 'third_party_packages.txt'``.
+    Attempts to load package data from discovery CSV first, then falls back to
+    ADB enumeration if necessary.
     """
-
-    print(f"Listing third-party packages on {serial}")
-    result = run_adb_command(serial, ["shell", "pm", "list", "packages", "-f", "-3"])
-    if not result.get("success", False):
-        log.warning(
-            f"ADB failed while listing packages for {serial} :: {result.get('error', '')}"
-        )
-        print("  Failed to list packages")
-        return {}
-
-    output = result.get("output") or ""
-    if raw_dir is not None:
-        try:
-            (raw_dir / "third_party_packages.txt").write_text(str(output))
-        except OSError:
-            pass
-    packages = _parse_package_listing(str(output))
-    print(f"  Found {len(packages)} package(s)")
-    return packages
-
-
-def get_apk_paths(serial: str, package: str) -> List[str]:
-    """Return all APK paths for ``package`` using ``pm path``."""
-    result = run_adb_command(serial, ["shell", "pm", "path", package])
-    if not result.get("success", False):
-        log.debug(f"Failed to resolve APK path for {package}: {result.get('error', '')}")
-        return []
-
-    paths: List[str] = []
-    output = result.get("output") or ""
-    for line in str(output).splitlines():
-        line = line.strip()
-        if line.startswith("package:"):
-            paths.append(line[len("package:") :])
-    return paths
-
-
-def get_app_info(serial: str, package: str) -> tuple[Optional[str], Dict[str, str]]:
-    """Return application label and basic metadata for ``package``."""
-    result = run_adb_command(serial, ["shell", "dumpsys", "package", package])
-    if not result.get("success", False):
-        log.debug(f"Failed to dumpsys {package}: {result.get('error', '')}")
-        return None, {}
-
-    label: Optional[str] = None
-    meta: Dict[str, str] = {}
-    output = str(result.get("output") or "")
-    for raw in output.splitlines():
-        line = raw.strip()
-        if line.startswith("application-label:"):
-            label = line.split(":", 1)[1].strip()
-        elif any(
-            line.startswith(prefix)
-            for prefix in (
-                "versionName=",
-                "versionCode=",
-                "installerPackageName=",
-                "uid=",
-            )
-        ):
-            key, _, value = line.partition("=")
-            meta[key] = value.strip()
-    return label, meta
-
-
-def find_social_apps(serial: str, raw_dir: Path | None = None) -> List[SocialApp]:
-    """Identify installed social apps on the device identified by ``serial``."""
-
-    print(f"\n🔎 Searching for social apps on {serial}")
-    packages = get_third_party_packages(serial, raw_dir=raw_dir)
-=======
-def find_social_apps(serial: str, apk_csv: str | Path = "apk_list.csv") -> List[SocialApp]:
-    """Identify installed social apps on the device identified by ``serial``."""
 
     print(f"\n🔎 Searching for social apps on {serial}")
     packages, source = discovery.list_packages(serial, apk_csv)
     source_msg = f"{source} (CSV missing)" if source == "adb" else source
     print(f"  Loaded {len(packages)} package(s) from {source_msg}")
->>>>>>> ec1233f0
+
     found: List[SocialApp] = []
     unresolved: List[str] = []
     partitions = ["/data/app", "/system/app", "/vendor/app", "/product/app"]
+
     for pkg, apk_path in packages.items():
         if pkg not in SOCIAL_APPS:
             continue
+
         print(f"  Inspecting {pkg}")
         apk_paths: List[str] = [apk_path] if apk_path else []
+
+        # If no path from discovery, query adb directly
         if not apk_paths:
             print(f"    Package {pkg} missing path; checking adb...")
             res = run_adb_command(serial, ["pm", "path", pkg], log_errors=False)
@@ -146,19 +61,23 @@
                     adb_path = line.split(":", 1)[1]
                     apk_paths.append(adb_path)
                     print(f"    pm path found {adb_path}")
-            if not apk_paths:
-                print("    pm path failed; searching common partitions...")
-                for part in partitions:
-                    ls_res = run_adb_command(serial, ["ls", part], log_errors=False)
-                    if ls_res.get("success") and pkg in ls_res.get("output", ""):
-                        found_path = f"{part}/{pkg}"
-                        apk_paths.append(found_path)
-                        print(f"    found in {found_path}")
-                        break
-                    else:
-                        print(f"    not found in {part}")
+
+        # If still missing, search common partitions
+        if not apk_paths:
+            print("    pm path failed; searching common partitions...")
+            for part in partitions:
+                ls_res = run_adb_command(serial, ["ls", part], log_errors=False)
+                if ls_res.get("success") and pkg in ls_res.get("output", ""):
+                    found_path = f"{part}/{pkg}"
+                    apk_paths.append(found_path)
+                    print(f"    found in {found_path}")
+                    break
+                else:
+                    print(f"    not found in {part}")
+
         if not apk_paths:
             unresolved.append(pkg)
+
         found.append(
             SocialApp(
                 package=pkg,
@@ -169,6 +88,7 @@
             )
         )
 
+    # Summary
     if found:
         print(f"Identified {len(found)} social app(s)")
     else:
@@ -178,4 +98,5 @@
         print("Unresolved packages:")
         for pkg in unresolved:
             print(f"  {pkg}: searched {paths}")
+
     return found